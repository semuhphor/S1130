<Project Sdk="Microsoft.NET.Sdk">

  <PropertyGroup>
    <TargetFramework>net8.0</TargetFramework>
    <LangVersion>latest</LangVersion>
    <IsPackable>false</IsPackable>
  </PropertyGroup>

  <ItemGroup>
<<<<<<< HEAD
    <PackageReference Include="Microsoft.NET.Test.Sdk" Version="17.9.0" />
    <PackageReference Include="Moq" Version="4.20.72" />
=======
    <PackageReference Include="Microsoft.NET.Test.Sdk" Version="17.14.1" />
    <PackageReference Include="Moq" Version="4.20.70" />
>>>>>>> bd73a542
    <PackageReference Include="xunit" Version="2.7.1" />
    <PackageReference Include="xunit.runner.visualstudio" Version="2.5.8" />
    <PackageReference Include="coverlet.collector" Version="6.0.4" />
  </ItemGroup>

  <ItemGroup>
    <ProjectReference Include="..\..\src\S1130.SystemObjects\S1130.SystemObjects.csproj" />
  </ItemGroup>

</Project><|MERGE_RESOLUTION|>--- conflicted
+++ resolved
@@ -7,13 +7,8 @@
   </PropertyGroup>
 
   <ItemGroup>
-<<<<<<< HEAD
-    <PackageReference Include="Microsoft.NET.Test.Sdk" Version="17.9.0" />
-    <PackageReference Include="Moq" Version="4.20.72" />
-=======
     <PackageReference Include="Microsoft.NET.Test.Sdk" Version="17.14.1" />
     <PackageReference Include="Moq" Version="4.20.70" />
->>>>>>> bd73a542
     <PackageReference Include="xunit" Version="2.7.1" />
     <PackageReference Include="xunit.runner.visualstudio" Version="2.5.8" />
     <PackageReference Include="coverlet.collector" Version="6.0.4" />
